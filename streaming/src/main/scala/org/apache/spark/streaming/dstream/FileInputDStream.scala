/*
 * Licensed to the Apache Software Foundation (ASF) under one or more
 * contributor license agreements.  See the NOTICE file distributed with
 * this work for additional information regarding copyright ownership.
 * The ASF licenses this file to You under the Apache License, Version 2.0
 * (the "License"); you may not use this file except in compliance with
 * the License.  You may obtain a copy of the License at
 *
 *    http://www.apache.org/licenses/LICENSE-2.0
 *
 * Unless required by applicable law or agreed to in writing, software
 * distributed under the License is distributed on an "AS IS" BASIS,
 * WITHOUT WARRANTIES OR CONDITIONS OF ANY KIND, either express or implied.
 * See the License for the specific language governing permissions and
 * limitations under the License.
 */

package org.apache.spark.streaming.dstream

import org.apache.spark.rdd.RDD
import org.apache.spark.rdd.UnionRDD
import org.apache.spark.streaming.{DStreamCheckpointData, StreamingContext, Time}

import org.apache.hadoop.fs.{FileSystem, Path, PathFilter}
import org.apache.hadoop.conf.Configuration
import org.apache.hadoop.mapreduce.{InputFormat => NewInputFormat}

import scala.collection.mutable.{HashSet, HashMap}
import scala.reflect.ClassTag

import java.io.{ObjectInputStream, IOException}

private[streaming]
class FileInputDStream[K: ClassTag, V: ClassTag, F <: NewInputFormat[K,V] : ClassTag](
    @transient ssc_ : StreamingContext,
    directory: String,
    filter: Path => Boolean = FileInputDStream.defaultFilter,
    newFilesOnly: Boolean = true)
  extends InputDStream[(K, V)](ssc_) {

  protected[streaming] override val checkpointData = new FileInputDStreamCheckpointData

  // Latest file mod time seen till any point of time
  private val prevModTimeFiles = new HashSet[String]()
  private var prevModTime = 0L

  @transient private var path_ : Path = null
  @transient private var fs_ : FileSystem = null
  @transient private[streaming] var files = new HashMap[Time, Array[String]]

  override def start() {
    if (newFilesOnly) {
      prevModTime = graph.zeroTime.milliseconds
    } else {
      prevModTime = 0
    }
    logDebug("LastModTime initialized to " + prevModTime + ", new files only = " + newFilesOnly)
  }

  override def stop() { }

  /**
   * Finds the files that were modified since the last time this method was called and makes
   * a union RDD out of them. Note that this maintains the list of files that were processed
   * in the latest modification time in the previous call to this method. This is because the
   * modification time returned by the FileStatus API seems to return times only at the
   * granularity of seconds. And new files may have the same modification time as the
   * latest modification time in the previous call to this method yet was not reported in
   * the previous call.
   */
  override def compute(validTime: Time): Option[RDD[(K, V)]] = {
<<<<<<< HEAD
    assert(validTime.milliseconds >= prevModTime,
      "Trying to get new files for really old time [" + validTime + " < " + prevModTime)

    // Find new files
    val (newFiles, latestModTime, latestModTimeFiles) = findNewFiles(validTime.milliseconds)
=======
    assert(validTime.milliseconds >= lastModTime, "Trying to get new files for really old time [" + validTime + " < " + lastModTime)

    // Create the filter for selecting new files
    val newFilter = new PathFilter() {
      // Latest file mod time seen in this round of fetching files and its corresponding files
      var latestModTime = 0L
      val latestModTimeFiles = new HashSet[String]()

      def accept(path: Path): Boolean = {
        if (!filter(path)) {  // Reject file if it does not satisfy filter
          logDebug("Rejected by filter " + path)
          return false
        } else {              // Accept file only if
          val modTime = fs.getFileStatus(path).getModificationTime()
          logDebug("Mod time for " + path + " is " + modTime)
          if (modTime < lastModTime) {
            logDebug("Mod time less than last mod time")
            return false  // If the file was created before the last time it was called
          } else if (modTime == lastModTime && lastModTimeFiles.contains(path.toString)) {
            logDebug("Mod time equal to last mod time, but file considered already")
            return false  // If the file was created exactly as lastModTime but not reported yet
          } else if (modTime > validTime.milliseconds) {
            logDebug("Mod time more than valid time")
            return false  // If the file was created after the time this function call requires
          }
          if (modTime > latestModTime) {
            latestModTime = modTime
            latestModTimeFiles.clear()
            logDebug("Latest mod time updated to " + latestModTime)
          }
          latestModTimeFiles += path.toString
          logDebug("Accepted " + path)
          return true
        }
      }
    }
    logDebug("Finding new files at time " + validTime + " for last mod time = " + lastModTime)
    val newFiles = fs.listStatus(path, newFilter).map(_.getPath.toString)
>>>>>>> ec71b445
    logInfo("New files at time " + validTime + ":\n" + newFiles.mkString("\n"))
    if (newFiles.length > 0) {
      // Update the modification time and the files processed for that modification time
      if (prevModTime < latestModTime) {
        prevModTime = latestModTime
        prevModTimeFiles.clear()
      }
      prevModTimeFiles ++= latestModTimeFiles
      logDebug("Last mod time updated to " + prevModTime)
    }
    files += ((validTime, newFiles.toArray))
    Some(filesToRDD(newFiles))
  }

  /** Clear the old time-to-files mappings along with old RDDs */
  protected[streaming] override def clearOldMetadata(time: Time) {
    super.clearOldMetadata(time)
    val oldFiles = files.filter(_._1 <= (time - rememberDuration))
    files --= oldFiles.keys
    logInfo("Cleared " + oldFiles.size + " old files that were older than " +
      (time - rememberDuration) + ": " + oldFiles.keys.mkString(", "))
    logDebug("Cleared files are:\n" +
      oldFiles.map(p => (p._1, p._2.mkString(", "))).mkString("\n"))
  }

  /**
   * Finds files which have modification timestamp <= current time. If some files are being
   * deleted in the directory, then it can generate transient exceptions. Hence, multiple
   * attempts are made to handle these transient exceptions. Returns 3-tuple
   * (new files found, latest modification time among them, files with latest modification time)
   */
  private def findNewFiles(currentTime: Long): (Seq[String], Long, Seq[String]) = {
    logDebug("Trying to get new files for time " + currentTime)
    var attempts = 0
    while (attempts < FileInputDStream.MAX_ATTEMPTS) {
      attempts += 1
      try {
        val filter = new CustomPathFilter(currentTime)
        val newFiles = fs.listStatus(path, filter)
        return (newFiles.map(_.getPath.toString), filter.latestModTime, filter.latestModTimeFiles.toSeq)
      } catch {
        case ioe: IOException => logWarning("Attempt " + attempts + " to get new files failed", ioe)
      }
    }
    (Seq(), -1, Seq())
  }

  /** Generate one RDD from an array of files */
  private def filesToRDD(files: Seq[String]): RDD[(K, V)] = {
    new UnionRDD(
      context.sparkContext,
      files.map(file => context.sparkContext.newAPIHadoopFile[K, V, F](file))
    )
  }

  private def path: Path = {
    if (path_ == null) path_ = new Path(directory)
    path_
  }

  private def fs: FileSystem = {
    if (fs_ == null) fs_ = path.getFileSystem(new Configuration())
    fs_
  }

  @throws(classOf[IOException])
  private def readObject(ois: ObjectInputStream) {
    logDebug(this.getClass().getSimpleName + ".readObject used")
    ois.defaultReadObject()
    generatedRDDs = new HashMap[Time, RDD[(K,V)]] ()
    files = new HashMap[Time, Array[String]]
  }

  /**
   * A custom version of the DStreamCheckpointData that stores names of
   * Hadoop files as checkpoint data.
   */
  private[streaming]
  class FileInputDStreamCheckpointData extends DStreamCheckpointData(this) {

    def hadoopFiles = data.asInstanceOf[HashMap[Time, Array[String]]]

    override def update() {
      hadoopFiles.clear()
      hadoopFiles ++= files
    }

    override def cleanup() { }

    override def restore() {
      hadoopFiles.foreach {
        case (t, f) => {
          // Restore the metadata in both files and generatedRDDs
          logInfo("Restoring files for time " + t + " - " +
            f.mkString("[", ", ", "]") )
          files += ((t, f))
          generatedRDDs += ((t, filesToRDD(f)))
        }
      }
    }

    override def toString() = {
      "[\n" + hadoopFiles.size + " file sets\n" +
        hadoopFiles.map(p => (p._1, p._2.mkString(", "))).mkString("\n") + "\n]"
    }
  }

  /**
   * PathFilter to find new files that have modification timestamps <= current time, but have not
   * been seen before (i.e. the file should not be in lastModTimeFiles)
   * @param currentTime
   */
  private[streaming]
  class CustomPathFilter(currentTime: Long) extends PathFilter() {
    // Latest file mod time seen in this round of fetching files and its corresponding files
    var latestModTime = 0L
    val latestModTimeFiles = new HashSet[String]()

    def accept(path: Path): Boolean = {
      if (!filter(path)) {  // Reject file if it does not satisfy filter
        logDebug("Rejected by filter " + path)
        return false
      } else {              // Accept file only if
      val modTime = fs.getFileStatus(path).getModificationTime()
        logDebug("Mod time for " + path + " is " + modTime)
        if (modTime < prevModTime) {
          logDebug("Mod time less than last mod time")
          return false  // If the file was created before the last time it was called
        } else if (modTime == prevModTime && prevModTimeFiles.contains(path.toString)) {
          logDebug("Mod time equal to last mod time, but file considered already")
          return false  // If the file was created exactly as lastModTime but not reported yet
        } else if (modTime > currentTime) {
          logDebug("Mod time more than valid time")
          return false  // If the file was created after the time this function call requires
        }
        if (modTime > latestModTime) {
          latestModTime = modTime
          latestModTimeFiles.clear()
          logDebug("Latest mod time updated to " + latestModTime)
        }
        latestModTimeFiles += path.toString
        logDebug("Accepted " + path)
        return true
      }
    }
  }
}

private[streaming]
object FileInputDStream {
  val MAX_ATTEMPTS = 10
  def defaultFilter(path: Path): Boolean = !path.getName().startsWith(".")
}<|MERGE_RESOLUTION|>--- conflicted
+++ resolved
@@ -69,52 +69,11 @@
    * the previous call.
    */
   override def compute(validTime: Time): Option[RDD[(K, V)]] = {
-<<<<<<< HEAD
     assert(validTime.milliseconds >= prevModTime,
       "Trying to get new files for really old time [" + validTime + " < " + prevModTime)
 
     // Find new files
     val (newFiles, latestModTime, latestModTimeFiles) = findNewFiles(validTime.milliseconds)
-=======
-    assert(validTime.milliseconds >= lastModTime, "Trying to get new files for really old time [" + validTime + " < " + lastModTime)
-
-    // Create the filter for selecting new files
-    val newFilter = new PathFilter() {
-      // Latest file mod time seen in this round of fetching files and its corresponding files
-      var latestModTime = 0L
-      val latestModTimeFiles = new HashSet[String]()
-
-      def accept(path: Path): Boolean = {
-        if (!filter(path)) {  // Reject file if it does not satisfy filter
-          logDebug("Rejected by filter " + path)
-          return false
-        } else {              // Accept file only if
-          val modTime = fs.getFileStatus(path).getModificationTime()
-          logDebug("Mod time for " + path + " is " + modTime)
-          if (modTime < lastModTime) {
-            logDebug("Mod time less than last mod time")
-            return false  // If the file was created before the last time it was called
-          } else if (modTime == lastModTime && lastModTimeFiles.contains(path.toString)) {
-            logDebug("Mod time equal to last mod time, but file considered already")
-            return false  // If the file was created exactly as lastModTime but not reported yet
-          } else if (modTime > validTime.milliseconds) {
-            logDebug("Mod time more than valid time")
-            return false  // If the file was created after the time this function call requires
-          }
-          if (modTime > latestModTime) {
-            latestModTime = modTime
-            latestModTimeFiles.clear()
-            logDebug("Latest mod time updated to " + latestModTime)
-          }
-          latestModTimeFiles += path.toString
-          logDebug("Accepted " + path)
-          return true
-        }
-      }
-    }
-    logDebug("Finding new files at time " + validTime + " for last mod time = " + lastModTime)
-    val newFiles = fs.listStatus(path, newFilter).map(_.getPath.toString)
->>>>>>> ec71b445
     logInfo("New files at time " + validTime + ":\n" + newFiles.mkString("\n"))
     if (newFiles.length > 0) {
       // Update the modification time and the files processed for that modification time
