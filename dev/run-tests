--- conflicted
+++ resolved
@@ -20,232 +20,4 @@
 FWDIR="$(cd "`dirname $0`"/..; pwd)"
 cd "$FWDIR"
 
-<<<<<<< HEAD
-# Clean up work directory and caches
-rm -rf ./work
-rm -rf ~/.ivy2/local/org.apache.spark
-rm -rf ~/.ivy2/cache/org.apache.spark
-
-source "$FWDIR/dev/run-tests-codes.sh"
-
-CURRENT_BLOCK=$BLOCK_GENERAL
-
-function handle_error () {
-  echo "[error] Got a return code of $? on line $1 of the run-tests script."
-  exit $CURRENT_BLOCK
-}
-
-
-# Build against the right version of Hadoop.
-{
-  if [ -n "$AMPLAB_JENKINS_BUILD_PROFILE" ]; then
-    if [ "$AMPLAB_JENKINS_BUILD_PROFILE" = "hadoop1.0" ]; then
-      export SBT_MAVEN_PROFILES_ARGS="-Phadoop-1 -Dhadoop.version=1.2.1"
-    elif [ "$AMPLAB_JENKINS_BUILD_PROFILE" = "hadoop2.0" ]; then
-      export SBT_MAVEN_PROFILES_ARGS="-Phadoop-1 -Dhadoop.version=2.0.0-mr1-cdh4.1.1"
-    elif [ "$AMPLAB_JENKINS_BUILD_PROFILE" = "hadoop2.2" ]; then
-      export SBT_MAVEN_PROFILES_ARGS="-Pyarn -Phadoop-2.2"
-    elif [ "$AMPLAB_JENKINS_BUILD_PROFILE" = "hadoop2.3" ]; then
-      export SBT_MAVEN_PROFILES_ARGS="-Pyarn -Phadoop-2.3 -Dhadoop.version=2.3.0"
-    fi
-  fi
-
-  if [ -z "$SBT_MAVEN_PROFILES_ARGS" ]; then
-    export SBT_MAVEN_PROFILES_ARGS="-Pyarn -Phadoop-2.3 -Dhadoop.version=2.3.0"
-  fi
-}
-
-export SBT_MAVEN_PROFILES_ARGS="$SBT_MAVEN_PROFILES_ARGS -Pkinesis-asl"
-
-# Determine Java path and version.
-{
-  if test -x "$JAVA_HOME/bin/java"; then
-      declare java_cmd="$JAVA_HOME/bin/java"
-  else
-      declare java_cmd=java
-  fi
-
-  # We can't use sed -r -e due to OS X / BSD compatibility; hence, all the parentheses.
-  JAVA_VERSION=$(
-    $java_cmd -version 2>&1 \
-    | grep -e "^java version" --max-count=1 \
-    | sed "s/java version \"\(.*\)\.\(.*\)\.\(.*\)\"/\1\2/"
-  )
-
-  if [ "$JAVA_VERSION" -lt 18 ]; then
-    echo "[warn] Java 8 tests will not run because JDK version is < 1.8."
-  fi
-}
-
-# Only run Hive tests if there are SQL changes.
-# Partial solution for SPARK-1455.
-if [ -n "$AMPLAB_JENKINS" ]; then
-  target_branch="$ghprbTargetBranch"
-  git fetch origin "$target_branch":"$target_branch"
-
-  # AMP_JENKINS_PRB indicates if the current build is a pull request build.
-  if [ -n "$AMP_JENKINS_PRB" ]; then
-    # It is a pull request build.
-    sql_diffs=$(
-      git diff --name-only "$target_branch" \
-      | grep -e "^sql/" -e "^bin/spark-sql" -e "^sbin/start-thriftserver.sh"
-    )
-
-    non_sql_diffs=$(
-      git diff --name-only "$target_branch" \
-      | grep -v -e "^sql/" -e "^bin/spark-sql" -e "^sbin/start-thriftserver.sh"
-    )
-
-    if [ -n "$sql_diffs" ]; then
-      echo "[info] Detected changes in SQL. Will run Hive test suite."
-      _RUN_SQL_TESTS=true
-
-      if [ -z "$non_sql_diffs" ]; then
-        echo "[info] Detected no changes except in SQL. Will only run SQL tests."
-        _SQL_TESTS_ONLY=true
-      fi
-    fi
-  else
-    # It is a regular build. We should run SQL tests.
-    _RUN_SQL_TESTS=true
-  fi
-fi
-
-set -o pipefail
-trap 'handle_error $LINENO' ERR
-
-echo ""
-echo "========================================================================="
-echo "Running Apache RAT checks"
-echo "========================================================================="
-
-CURRENT_BLOCK=$BLOCK_RAT
-
-./dev/check-license
-
-echo ""
-echo "========================================================================="
-echo "Running Scala style checks"
-echo "========================================================================="
-
-CURRENT_BLOCK=$BLOCK_SCALA_STYLE
-
-./dev/lint-scala
-
-echo ""
-echo "========================================================================="
-echo "Running Error prone checks"
-echo "========================================================================="
-
-CURRENT_BLOCK=$BLOCK_JAVA_ERROR_PRONE
-
-./dev/lint-java
-
-echo ""
-echo "========================================================================="
-echo "Running Python style checks"
-echo "========================================================================="
-
-CURRENT_BLOCK=$BLOCK_PYTHON_STYLE
-
-./dev/lint-python
-
-echo ""
-echo "========================================================================="
-echo "Building Spark"
-echo "========================================================================="
-
-CURRENT_BLOCK=$BLOCK_BUILD
-
-{
-  HIVE_BUILD_ARGS="$SBT_MAVEN_PROFILES_ARGS -Phive -Phive-thriftserver"
-  echo "[info] Compile with Hive 0.13.1"
-  [ -d "lib_managed" ] && rm -rf lib_managed
-  echo "[info] Building Spark with these arguments: $HIVE_BUILD_ARGS"
-
-  if [ "${AMPLAB_JENKINS_BUILD_TOOL}" == "maven" ]; then
-    build/mvn $HIVE_BUILD_ARGS clean package -DskipTests
-  else
-    echo -e "q\n" \
-      | build/sbt $HIVE_BUILD_ARGS package assembly/assembly streaming-kafka-assembly/assembly \
-      | grep -v -e "info.*Resolving" -e "warn.*Merging" -e "info.*Including"
-  fi
-}
-
-echo ""
-echo "========================================================================="
-echo "Detecting binary incompatibilities with MiMa"
-echo "========================================================================="
-
-CURRENT_BLOCK=$BLOCK_MIMA
-
-./dev/mima
-
-echo ""
-echo "========================================================================="
-echo "Running Spark unit tests"
-echo "========================================================================="
-
-CURRENT_BLOCK=$BLOCK_SPARK_UNIT_TESTS
-
-{
-  # If the Spark SQL tests are enabled, run the tests with the Hive profiles enabled.
-  # This must be a single argument, as it is.
-  if [ -n "$_RUN_SQL_TESTS" ]; then
-    SBT_MAVEN_PROFILES_ARGS="$SBT_MAVEN_PROFILES_ARGS -Phive -Phive-thriftserver"
-  fi
-
-  if [ -n "$_SQL_TESTS_ONLY" ]; then
-    # This must be an array of individual arguments. Otherwise, having one long string
-    # will be interpreted as a single test, which doesn't work.
-    SBT_MAVEN_TEST_ARGS=("catalyst/test" "sql/test" "hive/test" "hive-thriftserver/test" "mllib/test")
-  else
-    SBT_MAVEN_TEST_ARGS=("test")
-  fi
-
-  echo "[info] Running Spark tests with these arguments: $SBT_MAVEN_PROFILES_ARGS ${SBT_MAVEN_TEST_ARGS[@]}"
-
-  if [ "${AMPLAB_JENKINS_BUILD_TOOL}" == "maven" ]; then
-    build/mvn test $SBT_MAVEN_PROFILES_ARGS --fail-at-end
-  else
-    # NOTE: echo "q" is needed because sbt on encountering a build file with failure
-    # (either resolution or compilation) prompts the user for input either q, r, etc
-    # to quit or retry. This echo is there to make it not block.
-    # NOTE: Do not quote $SBT_MAVEN_PROFILES_ARGS or else it will be interpreted as a
-    # single argument!
-    # "${SBT_MAVEN_TEST_ARGS[@]}" is cool because it's an array.
-    # QUESTION: Why doesn't 'yes "q"' work?
-    # QUESTION: Why doesn't 'grep -v -e "^\[info\] Resolving"' work?
-    echo -e "q\n" \
-      | build/sbt $SBT_MAVEN_PROFILES_ARGS "${SBT_MAVEN_TEST_ARGS[@]}" \
-      | grep -v -e "info.*Resolving" -e "warn.*Merging" -e "info.*Including"
-  fi
-}
-
-echo ""
-echo "========================================================================="
-echo "Running PySpark tests"
-echo "========================================================================="
-
-CURRENT_BLOCK=$BLOCK_PYSPARK_UNIT_TESTS
-
-# add path for python 3 in jenkins
-export PATH="${PATH}:/home/anaconda/envs/py3k/bin"
-./python/run-tests
-
-echo ""
-echo "========================================================================="
-echo "Running SparkR tests"
-echo "========================================================================="
-
-CURRENT_BLOCK=$BLOCK_SPARKR_UNIT_TESTS
-
-if [ $(command -v R) ]; then
-  ./R/install-dev.sh
-  ./R/run-tests.sh
-else
-  echo "Ignoring SparkR tests as R was not found in PATH"
-fi
-=======
-exec python -u ./dev/run-tests.py
->>>>>>> a458efc6
+exec python -u ./dev/run-tests.py